#!/usr/bin/env python3
""" audio.py: Utilities for dealing with audio files
"""

import librosa
import soundfile
import numpy as np
import pandas as pd
import warnings
from math import ceil


class OpsoLoadAudioInputError(Exception):
    """ Custom exception indicating we can't load input
    """

    pass


class OpsoLoadAudioInputTooLong(Exception):
    """ Custom exception indicating length of audio is too long
    """

    pass


class Audio:
    """ Container for audio samples

    Initializing an `Audio` object directly requires the specification of the
    sample rate. Use `Audio.from_file` or `Audio.from_bytesio` with
    `sample_rate=None` to use a native sampling rate.

    Args:
        samples (np.array):     The audio samples
        sample_rate (integer):  The sampling rate for the audio samples
        resample_type (str):    The resampling method to use [default: "kaiser_fast"]
        max_duration (None or integer): The maximum duration allowed for the audio file [default: None]

    Returns:
        An initialized `Audio` object
    """

    __slots__ = ("samples", "sample_rate", "resample_type", "max_duration")

    def __init__(
        self, samples, sample_rate, resample_type="kaiser_fast", max_duration=None
    ):
        # Do not move these lines; it will break Pytorch training
        self.samples = samples
        self.sample_rate = sample_rate
        self.resample_type = resample_type
        self.max_duration = max_duration

        samples_error = None
        if not isinstance(self.samples, np.ndarray):
            samples_error = (
                "Initializing an Audio object requires samples to be a numpy array"
            )

        try:
            self.sample_rate = int(self.sample_rate)
        except ValueError:
            sample_rate_error = (
                "Initializing an Audio object requires the audio samples' sampling rate"
            )
            if samples_error:
                raise ValueError(
                    f"Audio initialization failed with:\n{samples_error}\n{sample_rate_error}"
                )
            raise ValueError(f"Audio initialization failed with:\n{sample_rate_error}")

        if samples_error:
            raise ValueError(f"Audio initialization failed with:\n{samples_error}")

    @classmethod
    def from_file(
        cls, path, sample_rate=None, resample_type="kaiser_fast", max_duration=None
    ):
        """ Load audio from files

        Deal with the various possible input types to load an audio
        file and generate a spectrogram

        Args:
            path (str, Path): path to an audio file
            sample_rate (int, None): resample audio with value and resample_type,
                if None use source sample_rate (default: None)
            resample_type: method used to resample_type (default: kaiser_fast)
            max_duration: the maximum length of an input file,
                None is no maximum (default: None)

        Returns:
            Audio: attributes samples and sample_rate
        """

        if max_duration:
            if librosa.get_duration(filename=path) > max_duration:
                raise OpsoLoadAudioInputTooLong()

        warnings.filterwarnings("ignore")
        samples, sr = librosa.load(
            path, sr=sample_rate, res_type=resample_type, mono=True
        )
        warnings.resetwarnings()

        return cls(samples, sr, resample_type=resample_type, max_duration=max_duration)

    @classmethod
    def from_bytesio(
        cls, bytesio, sample_rate=None, max_duration=None, resample_type="kaiser_fast"
    ):
        """ Read from bytesio object

        Read an Audio object from a BytesIO object. This is primarily used for
        passing Audio over HTTP.

        TODO:
            Describe how to initialize an Audio file as a BytesIO object

        Args:
            bytesio: Contents of WAV file as BytesIO
            sample_rate: The final sampling rate of Audio object [default: None]
            max_duration: The maximum duration of the audio file [default: None]
            resample_type: The librosa method to do resampling [default: "kaiser_fast"]

        Returns:
            An initialized Audio object
        """
        samples, sr = soundfile.read(bytesio)
        if sample_rate:
            samples = librosa.resample(samples, sr, sample_rate, res_type=resample_type)
            sr = sample_rate

        return cls(samples, sr, resample_type=resample_type, max_duration=max_duration)

    def __repr__(self):
        return f"<Audio(samples={self.samples.shape}, sample_rate={self.sample_rate})>"

    def trim(self, start_time, end_time):
        """ trim Audio object in time

        Args:
            start_time: time in seconds for start of extracted clip
            end_time: time in seconds for end of extracted clip
        Returns:
            a new Audio object containing samples from start_time to end_time
        """
        start_sample = self.time_to_sample(start_time)
        end_sample = self.time_to_sample(end_time)
        samples_trimmed = self.samples[start_sample:end_sample]
        return Audio(
            samples_trimmed,
            self.sample_rate,
            resample_type=self.resample_type,
            max_duration=self.max_duration,
        )

    def extend(self, length):
        """ Extend audio file by looping it

        Args:
            length: the final length in seconds of the extended file
        
        Returns:
            a new Audio object of the desired length
        """

        total_samples_needed = round(length * self.sample_rate)
        samples_extended = np.resize(self.samples, total_samples_needed)
        return Audio(
            samples_extended,
            self.sample_rate,
            resample_type=self.resample_type,
            max_duration=self.max_duration,
        )

    def time_to_sample(self, time):
        """ Given a time, convert it to the corresponding sample

        Args:
            time: The time to multiply with the sample_rate
        
        Returns:
            sample: The rounded sample
        """
        return int(time * self.sample_rate)

    def bandpass(self, low_f, high_f, order):
        """ bandpass audio signal frequencies

        uses a phase-preserving algorithm (scipy.signal's butter and solfiltfilt)

        Args:
            low_f: low frequency cutoff (-3 dB)  in Hz of bandpass filter
            high_f: high frequency cutoff (-3 dB)  in Hz of bandpass filter
            order: butterworth filter order (integer) ~= steepness of cutoff

        """
        from opensoundscape.audio_tools import bandpass_filter

        if low_f <= 0:
            raise ValueError("low_f must be greater than zero")

        if high_f >= self.sample_rate / 2:
            raise ValueError("high_f must be less than sample_rate/2")

        filtered_samples = bandpass_filter(
            self.samples, low_f, high_f, self.sample_rate, order=order
        )
        return Audio(
            filtered_samples,
            self.sample_rate,
            resample_type=self.resample_type,
            max_duration=self.max_duration,
        )

    # can act on an audio file and be moved into Audio class
    def spectrum(self):
        """create frequency spectrum from an Audio object using fft

        Args:
            self

        Returns:
            fft, frequencies
        """
        from scipy.fftpack import fft
        from scipy.fft import fftfreq

        # Compute the fft (fast fourier transform) of the selected clip
        N = len(self.samples)
        T = 1 / self.sample_rate
        fft = fft(self.samples)
        freq = fftfreq(N, d=T)  # the frequencies corresponding to fft bins

        # remove negative frequencies and scale magnitude by 2.0/N:
        fft = 2.0 / N * fft[0 : int(N / 2)]
        frequencies = freq[0 : int(N / 2)]
        fft = np.abs(fft)

        return fft, frequencies

    def save(self, path):
        """save Audio to file

        Args:
            path: destination for output
        """
        from soundfile import write

        write(path, self.samples, self.sample_rate)

    def duration(self):
        """ Return duration of Audio

        Returns:
            duration (float): The duration of the Audio
        """

        return len(self.samples) / self.sample_rate

    def split(self, clip_duration, clip_overlap=0, final_clip=None):
        """ Split Audio into clips

        The Audio object is split into clips of a specified duration and overlap

        Args:
<<<<<<< HEAD
            clip_duration (float):  The duration in seconds of the clips
            clip_overlap (float):   The overlap of the clips in seconds [default: 0]
            final_clip (str):       Behavior if final_clip is less than clip_duration seconds long. [default: None]
                By default, ignores final clip entirely.
                Possible options (any other input will ignore the final clip entirely),
                    - "remainder":  Include the remainder of the Audio (clip will not have clip_duration length)
                    - "full":       Increase the overlap to yield a clip with clip_duration length
                    - "extend":     Similar to remainder but extend (repeat) the clip to reach clip_duration length
=======
            clip_duration:  The duration in seconds of the clips
            clip_overlap:   The overlap of the clips in seconds [default: 0]
            final_clip:     Possible options (any other input will ignore the final clip entirely),
                                - "remainder":          Include the remainder of the Audio
                                                            (clip will not have clip_duration length)
                                - "full":               Increase the overlap to yield a clip with clip_duration
                                - "extend":             Similar to remainder but extend the clip to clip_duration
>>>>>>> c5235306
        Returns:
            A list of dictionaries with keys: ["audio", "begin_time", "end_time"]
        """

        duration = self.duration()

        # Lists of start and end times for clips
        increment = clip_duration - clip_overlap
        starts = np.arange(0, duration, increment)
        ends = starts + clip_duration

        # Remove final_clip if needed
        if final_clip not in ["remainder", "full", "extend"]:
            # Throw away any clips with end times beyond the duration
            keeps = ends <= duration
            ends = ends[keeps]
            starts = starts[keeps]

        # Now we have the starts and ends
        final_idx = len(ends) - 1
        to_return = [None] * (final_idx + 1)
        for idx, (start, end) in enumerate(zip(starts, ends)):
            # By default
            begin_time = start
            end_time = end

            # Change defaults to handle final clip
            if idx >= final_idx:
                if final_clip in ["remainder", "extend"]:
                    begin_time = start
                    end_time = duration
                elif final_clip == "full":
                    begin_time = duration - clip_duration
                    end_time = duration
                # If final_clip not one of the above, nothing will change

            # Trim the clip as needed
            audio_clip = self.trim(begin_time, end_time)
            if final_clip == "extend":
                audio_clip = audio_clip.extend(clip_duration)

            # Add one clip to list
            to_return[idx] = {
                "clip": audio_clip,
                "clip_duration": audio_clip.duration(),
                "begin_time": begin_time,
                "end_time": end_time,
            }

        if len(to_return) == 0:
            warnings.warn(
                f"Given Audio object with duration of `{duration}` seconds and `clip_duration={clip_duration}` but `final_clip={final_clip}` produces no clips. Returning empty list."
            )
            return []

        return to_return


def split_and_save(
    audio,
    destination,
    prefix,
    clip_duration,
    clip_overlap=0,
    final_clip=None,
    raven_file=None,
    dry_run=False,
    return_names=False,
):
    """ Split audio into clips and save them to a folder

    Args:
<<<<<<< HEAD
        audio:              The input Audio to split
        destination:        A folder to write clips to
        prefix:             A name to prepend to the written clips
        clip_duration:      The duration of each clip in seconds
        clip_overlap:       The overlap of each clip in seconds [default: 0]
        final_clip (str):   Behavior if final_clip is less than clip_duration seconds long. [default: None]
            By default, ignores final clip entirely.
            Possible options (any other input will ignore the final clip entirely),
                - "remainder":  Include the remainder of the Audio (clip will not have clip_duration length)
                - "full":       Increase the overlap to yield a clip with clip_duration length
                - "extend":     Similar to remainder but extend (repeat) the clip to reach clip_duration length
        dry_run (bool):      If True, skip writing audio and just return clip DataFrame [default: False]
        return_names (bool): If True, returned dataframe has clip filenames as index [default: False]

=======
        audio:          The input Audio to split
        destination:    A folder to write clips to
        prefix:         A name to prepend to the written clips
        clip_duration:  The duration of each clip in seconds
        clip_overlap:   The overlap of each clip in seconds [default: 0]
        final_clip:     Possible options (any other input will ignore the final clip entirely) [default: None]
                            - "remainder":          Include the remainder of the Audio
                                                        (clip will not have clip_duration length)
                            - "full":               Increase the overlap to yield a clip with clip_duration
                            - "extend":             Similar to remainder but extend the clip to clip_duration
        dry_run:        If True, skip writing audio and just return clip DataFrame [default: False]
    
>>>>>>> c5235306
    Returns:
        pandas.DataFrame containing begin and end times for each clip from the source audio
    """

    clips = audio.split(
        clip_duration=clip_duration, clip_overlap=clip_overlap, final_clip=final_clip
    )
    clip_names = []
    for clip in clips:
        clip_name = (
            f"{destination}/{prefix}_{clip['begin_time']}s_{clip['end_time']}s.wav"
        )
<<<<<<< HEAD
        clip_names.append(clip_name)
=======
        clip["filename"] = clip_name
>>>>>>> c5235306
        if not dry_run:
            clip["clip"].save(clip_name)

    # Convert [{k: v}] -> {k: [v]}
    sels = pd.DataFrame(
        {key: [clip[key] for clip in clips] for key in clips[0].keys() if key != "clip"}
    )
    if return_names:
        sels.index = clip_names
    return sels<|MERGE_RESOLUTION|>--- conflicted
+++ resolved
@@ -161,7 +161,7 @@
 
         Args:
             length: the final length in seconds of the extended file
-        
+
         Returns:
             a new Audio object of the desired length
         """
@@ -180,7 +180,7 @@
 
         Args:
             time: The time to multiply with the sample_rate
-        
+
         Returns:
             sample: The rounded sample
         """
@@ -266,7 +266,6 @@
         The Audio object is split into clips of a specified duration and overlap
 
         Args:
-<<<<<<< HEAD
             clip_duration (float):  The duration in seconds of the clips
             clip_overlap (float):   The overlap of the clips in seconds [default: 0]
             final_clip (str):       Behavior if final_clip is less than clip_duration seconds long. [default: None]
@@ -275,15 +274,6 @@
                     - "remainder":  Include the remainder of the Audio (clip will not have clip_duration length)
                     - "full":       Increase the overlap to yield a clip with clip_duration length
                     - "extend":     Similar to remainder but extend (repeat) the clip to reach clip_duration length
-=======
-            clip_duration:  The duration in seconds of the clips
-            clip_overlap:   The overlap of the clips in seconds [default: 0]
-            final_clip:     Possible options (any other input will ignore the final clip entirely),
-                                - "remainder":          Include the remainder of the Audio
-                                                            (clip will not have clip_duration length)
-                                - "full":               Increase the overlap to yield a clip with clip_duration
-                                - "extend":             Similar to remainder but extend the clip to clip_duration
->>>>>>> c5235306
         Returns:
             A list of dictionaries with keys: ["audio", "begin_time", "end_time"]
         """
@@ -356,7 +346,6 @@
     """ Split audio into clips and save them to a folder
 
     Args:
-<<<<<<< HEAD
         audio:              The input Audio to split
         destination:        A folder to write clips to
         prefix:             A name to prepend to the written clips
@@ -371,20 +360,6 @@
         dry_run (bool):      If True, skip writing audio and just return clip DataFrame [default: False]
         return_names (bool): If True, returned dataframe has clip filenames as index [default: False]
 
-=======
-        audio:          The input Audio to split
-        destination:    A folder to write clips to
-        prefix:         A name to prepend to the written clips
-        clip_duration:  The duration of each clip in seconds
-        clip_overlap:   The overlap of each clip in seconds [default: 0]
-        final_clip:     Possible options (any other input will ignore the final clip entirely) [default: None]
-                            - "remainder":          Include the remainder of the Audio
-                                                        (clip will not have clip_duration length)
-                            - "full":               Increase the overlap to yield a clip with clip_duration
-                            - "extend":             Similar to remainder but extend the clip to clip_duration
-        dry_run:        If True, skip writing audio and just return clip DataFrame [default: False]
-    
->>>>>>> c5235306
     Returns:
         pandas.DataFrame containing begin and end times for each clip from the source audio
     """
@@ -397,11 +372,7 @@
         clip_name = (
             f"{destination}/{prefix}_{clip['begin_time']}s_{clip['end_time']}s.wav"
         )
-<<<<<<< HEAD
         clip_names.append(clip_name)
-=======
-        clip["filename"] = clip_name
->>>>>>> c5235306
         if not dry_run:
             clip["clip"].save(clip_name)
 
