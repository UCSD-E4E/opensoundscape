#!/usr/bin/env python3
import pandas as pd
import numpy as np
from math import ceil, floor
from hashlib import md5
from sys import stderr
from pathlib import Path
from itertools import chain
import torch
from torchvision import transforms
from PIL import Image, ImageFilter

from opensoundscape.audio import Audio
from opensoundscape.spectrogram import Spectrogram


def get_md5_digest(input_string):
    """ Generate MD5 sum for a string

    Inputs:
        input_string: An input string

    Outputs:
        output: A string containing the md5 hash of input string
    """
    obj = md5()
    obj.update(input_string.encode("utf-8"))
    return obj.hexdigest()


def annotations_with_overlaps_with_clip(df, begin, end):
    """ Determine if any rows overlap with current segment

    Inputs:
        df:     A dataframe containing a Raven annotation file
        begin:  The begin time of the current segment (unit: seconds)
        end:    The end time of the current segment (unit: seconds)

    Output:
        sub_df: A dataframe of annotations which overlap with the begin/end times
    """
    return df[
        ((df["begin time (s)"] >= begin) & (df["begin time (s)"] < end))
        | ((df["end time (s)"] > begin) & (df["end time (s)"] <= end))
    ]


class Splitter(torch.utils.data.Dataset):
    """ A PyTorch Dataset for splitting a WAV files

    Inputs:
        wavs:                   A list of WAV files to split
        annotations:            Should we search for corresponding annotations files? (default: False)
        label_corrections:      Specify a correction labels CSV file w/ column headers "raw" and "corrected" (default: None)
        overlap:                How much overlap should there be between samples (units: seconds, default: 1)
        duration:               How long should each segment be? (units: seconds, default: 5)
        output_directory        Where should segments be written? (default: segments/)
        include_last_segment:   Do you want to include the last segment? (default: False)

    Effects:
        - Segments will be written to the output_directory

    Outputs:
        output: A list of CSV rows containing the source audio, segment begin
                time (seconds), segment end time (seconds), segment audio, and present
                classes separated by '|' if annotations were requested
    """

    def __init__(
        self,
        wavs,
        annotations=False,
        label_corrections=None,
        overlap=1,
        duration=5,
        output_directory="segments",
        include_last_segment=False,
    ):
        self.wavs = list(wavs)

        self.annotations = annotations
        self.label_corrections = label_corrections
        if self.label_corrections:
            self.labels_df = pd.read_csv(label_corrections)

        self.overlap = overlap
        self.duration = duration
        self.output_directory = output_directory
        self.include_last_segment = include_last_segment

    def __len__(self):
        return len(self.wavs)

    def __getitem__(self, item_idx):
        wav = self.wavs[item_idx]
        annotation_prefix = self.wavs[item_idx].stem.split(".")[0]

        if self.annotations:
            annotation_file = Path(
                f"{wav.parent}/{annotation_prefix}.Table.1.selections.txt.lower"
            )
            if not annotation_file.is_file():
                stderr.write(f"Warning: Found no Raven annotations for {wav}\n")
                return {"data": []}

        audio_obj = Audio.from_file(wav)
        wav_duration = audio_obj.duration()
        wav_times = np.arange(0.0, wav_duration, wav_duration / len(audio_obj.samples))

        if self.annotations:
            annotation_df = pd.read_csv(annotation_file, sep="\t").sort_values(
                by=["begin time (s)"]
            )

        if self.label_corrections:
            annotation_df["class"] = annotation_df["class"].fillna("unknown")
            annotation_df["class"] = annotation_df["class"].apply(
                lambda cls: self.labels_df[self.labels_df["raw"] == cls][
                    "corrected"
                ].values[0]
            )

        num_segments = ceil(
            (wav_duration - self.overlap) / (self.duration - self.overlap)
        )

        outputs = []
        for idx in range(num_segments):
            if idx == num_segments - 1:
                if self.include_last_segment:
                    end = wav_duration
                    begin = end - self.duration
                else:
                    continue
            else:
                begin = self.duration * idx - self.overlap * idx
                end = begin + self.duration

            if self.annotations:
                overlaps = annotations_with_overlaps_with_clip(
                    annotation_df, begin, end
                )

            unique_string = f"{wav}-{begin}-{end}"
            destination = f"{self.output_directory}/{get_md5_digest(unique_string)}"

            if self.annotations:
                if overlaps.shape[0] > 0:
                    segment_sample_begin = audio_obj.time_to_sample(begin)
                    segment_sample_end = audio_obj.time_to_sample(end)
                    audio_to_write = audio_obj.trim(begin, end)
                    audio_to_write.save(f"{destination}.wav")

                    if idx == num_segments - 1:
                        to_append = f"{wav},{annotation_file},{wav_times[segment_sample_begin]},{wav_times[-1]},{destination}.wav"
                    else:
                        to_append = f"{wav},{annotation_file},{wav_times[segment_sample_begin]},{wav_times[segment_sample_end]},{destination}.wav"
                    to_append += f",{'|'.join(overlaps['class'].unique())}"

                    outputs.append(to_append)
            else:
                segment_sample_begin = audio_obj.time_to_sample(begin)
                segment_sample_end = audio_obj.time_to_sample(end)
                audio_to_write = audio_obj.trim(begin, end)
                audio_to_write.save(f"{destination}.wav")

                if idx == num_segments - 1:
                    to_append = f"{wav},{wav_times[segment_sample_begin]},{wav_times[-1]},{destination}.wav"
                else:
                    to_append = f"{wav},{wav_times[segment_sample_begin]},{wav_times[segment_sample_end]},{destination}.wav"

                outputs.append(to_append)

        return {"data": outputs}

    @classmethod
    def collate_fn(*batch):
        return chain.from_iterable([x["data"] for x in batch[1]])


class BinaryFromAudio(torch.utils.data.Dataset):
    """ Binary Audio -> Image Dataset

    Given a DataFrame with audio files in one of the columns, generate
    a DataSet for basic machine learning tasks

    Input:
        df: A DataFrame with a column containing audio files
        audio_column: The column in the DataFrame which contains audio files [default: Destination]
        label_column: The column with numeric labels if present [default: None]
        height: Height for resulting Tensor [default: 224]
        width: Width for resulting Tensor [default: 224]
        add_noise: Apply RandomAffine and ColorJitter filters [default: False]
        debug: Save images to a directory [default: None]
        spec_augment: If True, prepare audio for spec_augment procedure [default: False]
        random_trim_length: Extract a clip of this many seconds of audio starting at a random time
            If None, the original clip will be used [default: None]
        overlay_prob: Probability of an image from a different class being overlayed (combined as a weighted sum)
        on the training image. typical values: 0, 0.66 [default: 0] 

    Output:
        Dictionary:
            { "X": (1, H, W) if spec_augment else (3, H, W)
            , "y": (1) if label_column != None
            }
    """

    def __init__(
        self,
        df,
        audio_column="Destination",
        label_column=None,
        height=224,
        width=224,
        add_noise=False,
        debug=None,
        spec_augment=False,
        random_trim_length=None,
<<<<<<< HEAD
        overlay_prob = 0,
=======
        overlay_prob=0,
>>>>>>> 4136bb2e
    ):
        self.df = df
        self.audio_column = audio_column
        self.label_column = label_column
        self.height = height
        self.width = width
        self.debug = debug
        self.spec_augment = spec_augment
        self.random_trim_length = random_trim_length
        self.overlay_prob = overlay_prob

        if add_noise:
            self.transform = transforms.Compose(
                [
                    transforms.Resize((self.height, self.width)),
                    transforms.RandomAffine(
                        degrees=0, translate=(0.2, 0.03), fillcolor=50
                    ),
                    transforms.ColorJitter(
                        brightness=0.3, contrast=0.3, saturation=0.3, hue=0
                    ),
                    transforms.ToTensor(),
                ]
            )
        else:
            self.transform = transforms.Compose(
                [transforms.Resize((self.height, self.width)), transforms.ToTensor()]
            )

    def __len__(self):
        return self.df.shape[0]

    def __getitem__(self, item_idx):
        row = self.df.iloc[item_idx]

        audio_p = Path(row[self.audio_column])
        audio = Audio.from_file(audio_p)
        spectrogram = Spectrogram.from_audio(audio)
        spectrogram = spectrogram.linear_scale(feature_range=(0, 255))

        # trim to desired length if needed
        # (if self.random_trim_length is specified, select a clip of that length at random from the original file)
        audio_length = len(audio.samples) / audio.sample_rate
        if self.random_trim_length is not None:
            if self.random_trim_length > audio_length:
                raise ValueError(
                    f"the length of the original file ({audio_length} sec) was less than the length to extract ({self.random_trim_length} sec) for the file {audio_p}"
                )
            extra_time = audio_length - self.random_trim_length
            start_time = np.random.uniform() * extra_time
            spectrogram = spectrogram.trim(
                start_time, start_time + self.random_trim_length
            )

        image = Image.fromarray(spectrogram.spectrogram.astype(np.uint8), mode="L")

        # add a blended/overlayed image from another class directly on top
        if self.overlay_prob > np.random.uniform():

            # select a random training file from a different class and create spectrogram
            this_class = row[self.label_column]
            other_classes_df = self.df[self.df[self.label_column] != this_class]
            file_path = np.random.choice(other_classes_df[self.audio_column].values)
            overlay_audio = Audio.from_file(file_path)
            overlay_spectrogram = Spectrogram.from_audio(overlay_audio)
            overlay_spectrogram = overlay_spectrogram.linear_scale(
                feature_range=(0, 255)
            )

            # trim to same length as main clip
            overlay_audio_length = (
                len(overlay_audio.samples) / overlay_audio.sample_rate
            )
            if overlay_audio_length < audio_length:
                raise ValueError(
                    f"the length of the overlay file ({overlay_audio_length} sec) was less than the length of the file {file_path} ({audio_length} sec)"
                )
            elif overlay_audio_length > audio_length:
                extra_time = audio_length - overlay_audio_length
                start_time = np.random.uniform() * extra_time
                overlay_spectrogram = overlay_spectrogram.trim(
                    start_time, start_time + audio_length
                )

            # create an image and add blur
            overlay_image = Image.fromarray(
                overlay_spectrogram.spectrogram.astype(np.uint8), mode="L"
            )
            blur_r = np.random.randint(0, 8) / 10
            overlay_image = overlay_image.filter(
                ImageFilter.GaussianBlur(radius=blur_r)
            )

            # use a weighted sum to overlay (blend) the images
            overlay_weight = (
                np.random.randint(2, 5) / 10
            )  # <0.5 means more emphasis on original image
            image = Image.blend(image, overlay_image, overlay_weight)

        image = image.convert("RGB")

        if self.debug:
            image.save(f"{self.debug}/{audio_p.stem}.png")

        X = self.transform(image)

        if self.spec_augment:
            X = X[0].unsqueeze(0)

        if self.label_column:
            labels = np.array([row[self.label_column]])
            return {"X": X, "y": torch.from_numpy(labels)}
        return {"X": X}

# class PredictionDataset(torch.utils.data.Dataset):
#     """ Load a set of audio files in prepreation for prediction with torch.predict()

#     Given a DataFrame with audio files in one of the columns, generate
#     a DataSet for predicting on the files.

#     Input:
#         df: A DataFrame with a column containing audio files
#         audio_column: The column in the DataFrame which contains audio files [default: Destination]
#         height: Height for resulting Tensor (spectrogram) [default: 224]
#         width: Width for resulting Tensor (spectrogram) [default: 224]

#     Output:
#         Dictionary:
#             { 
#                 "X": (3, H, W)
#             }
#     """

#     def __init__(
#         self,
#         df,
#         audio_column="Destination",
#         height=224,
#         width=224,
#         add_noise=False,
#         debug=None,
#         spec_augment=False,
#     ):
#         self.df = df
#         self.audio_column = audio_column

#         self.transform = transforms.Compose(
#             [transforms.Resize((self.height, self.width)), transforms.ToTensor()]
#         )

#     def __len__(self):
#         return self.df.shape[0]

#     def __getitem__(self, item_idx):
#         row = self.df.iloc[item_idx]

#         audio_p = Path(row[self.audio_column])
#         audio = Audio.from_file(audio_p)
#         spectrogram = Spectrogram.from_audio(audio)
#         spectrogram = spectrogram.linear_scale(feature_range=(0, 255))

#         image = Image.fromarray(spectrogram.spectrogram)
#         image = image.convert("RGB")

#         X = self.transform(image)

#         return {"X": X}<|MERGE_RESOLUTION|>--- conflicted
+++ resolved
@@ -216,11 +216,7 @@
         debug=None,
         spec_augment=False,
         random_trim_length=None,
-<<<<<<< HEAD
-        overlay_prob = 0,
-=======
         overlay_prob=0,
->>>>>>> 4136bb2e
     ):
         self.df = df
         self.audio_column = audio_column
